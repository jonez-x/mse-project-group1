"""
Tests for BM25Indexer using the Reuters corpus dataset.
"""
import logging
import time
<<<<<<< HEAD
from nltk.corpus import reuters
from typing import List, Tuple
from retrieval_engine.bm25_retriever import BM25Retriever

def _load_reuters():
    """
    Helper function to ensure the Reuters corpus is available.
    Loads the corpus if it is not already downloaded.
    """
    try:
        nltk.data.find("corpora/reuters")
    except LookupError:
        nltk.download(corpus="reuters")

=======
from pathlib import Path
from typing import List

from test_utils import reuters_docs, log_query_results

# TODO: find a workaround for the relative import issue
try:
    from src.retrieval_pipeline.bm25_indexer import BM25Indexer
except ImportError:
    import sys
    from pathlib import Path

    sys.path.insert(0, str(Path(__file__).parent.parent / "src"))

    from retrieval_pipeline.bm25_indexer import BM25Indexer
>>>>>>> ef7e21c0

# Initialize the logger
LOGGER = logging.getLogger(name=__name__)


<<<<<<< HEAD
@pytest.fixture(scope="session")
def reuters_docs() -> List[str]:
    """Load a subset of Reuters corpus documents for testing."""
    files = reuters.fileids()[:10000]
    return [reuters.raw(fileids=fid) for fid in files]


def _log_results(query: str, hits: Tuple[list[int], list[float]], docs: List[str], elapsed: float) -> None:
    """Log query results with timing information."""
    LOGGER.info("Query: %s | %.3f ms | top=%d", query, elapsed * 1000, len(hits[0]))
    for rank, idx in enumerate(iterable=hits[0][:5], start=1):
        snippet = " ".join(docs[idx].split()[:25])
        LOGGER.info("%2d. doc[%d]: %s…", rank, idx, snippet)


def test_bm25_ranking(reuters_docs):
=======
def test_bm25_ranking(reuters_docs: List[str]):
>>>>>>> ef7e21c0
    """Test BM25 indexer ranking functionality with oil prices query."""
    # Initialize and fit the BM25 indexer to the Reuters corpus
    bm25 = BM25Retriever()
    bm25 = bm25.fit(docs=reuters_docs)

    # Query for oil prices and measure performance
    start = time.perf_counter()
<<<<<<< HEAD
    hits = bm25.query(text="oil prices", top_k=20)
=======
    hits = bm25.query(
        text="oil prices",
        top_n=20
    )
>>>>>>> ef7e21c0
    duration = time.perf_counter() - start

    # Log the query results
    log_query_results(
        query="oil prices",
        results=hits,
        elapsed=duration,
        logger=LOGGER,
        docs=reuters_docs
    )

    # Verify that results contain relevant documents
    assert any("oil" in reuters_docs[idx].lower() for idx in hits[0]), "Expected 'oil' in top results"


def test_pickle_roundtrip(
        reuters_docs: List[str],
        tmp_path: Path,
):
    """Test serialization and deserialization of BM25 indexer."""
    # Train indexer and save to disk
    bm25 = BM25Retriever()
    bm25 = bm25.fit(docs=reuters_docs)

    pkl_path = tmp_path / "bm25_reuters.pkl"
    bm25.save(path=pkl_path)
    loaded = BM25Retriever.load(path=pkl_path)

    # Test both original and loaded indexers
    for retriever, label in [(bm25, "orig"), (loaded, "loaded")]:
        start = time.perf_counter()
        hits = retriever.query(text="federal reserve", top_k=10)
        elapsed = time.perf_counter() - start

        log_query_results(
            query=f"federal reserve ({label})",
            results=hits,
            elapsed=elapsed,
            logger=LOGGER,
            docs=reuters_docs
        )

    # Verify identical results from both indexers
    assert bm25.query(text="federal reserve", top_k=10) == loaded.query(text="federal reserve", top_k=10)<|MERGE_RESOLUTION|>--- conflicted
+++ resolved
@@ -3,22 +3,6 @@
 """
 import logging
 import time
-<<<<<<< HEAD
-from nltk.corpus import reuters
-from typing import List, Tuple
-from retrieval_engine.bm25_retriever import BM25Retriever
-
-def _load_reuters():
-    """
-    Helper function to ensure the Reuters corpus is available.
-    Loads the corpus if it is not already downloaded.
-    """
-    try:
-        nltk.data.find("corpora/reuters")
-    except LookupError:
-        nltk.download(corpus="reuters")
-
-=======
 from pathlib import Path
 from typing import List
 
@@ -34,47 +18,23 @@
     sys.path.insert(0, str(Path(__file__).parent.parent / "src"))
 
     from retrieval_pipeline.bm25_indexer import BM25Indexer
->>>>>>> ef7e21c0
 
 # Initialize the logger
 LOGGER = logging.getLogger(name=__name__)
 
 
-<<<<<<< HEAD
-@pytest.fixture(scope="session")
-def reuters_docs() -> List[str]:
-    """Load a subset of Reuters corpus documents for testing."""
-    files = reuters.fileids()[:10000]
-    return [reuters.raw(fileids=fid) for fid in files]
-
-
-def _log_results(query: str, hits: Tuple[list[int], list[float]], docs: List[str], elapsed: float) -> None:
-    """Log query results with timing information."""
-    LOGGER.info("Query: %s | %.3f ms | top=%d", query, elapsed * 1000, len(hits[0]))
-    for rank, idx in enumerate(iterable=hits[0][:5], start=1):
-        snippet = " ".join(docs[idx].split()[:25])
-        LOGGER.info("%2d. doc[%d]: %s…", rank, idx, snippet)
-
-
-def test_bm25_ranking(reuters_docs):
-=======
 def test_bm25_ranking(reuters_docs: List[str]):
->>>>>>> ef7e21c0
     """Test BM25 indexer ranking functionality with oil prices query."""
     # Initialize and fit the BM25 indexer to the Reuters corpus
-    bm25 = BM25Retriever()
+    bm25 = BM25Indexer()
     bm25 = bm25.fit(docs=reuters_docs)
 
     # Query for oil prices and measure performance
     start = time.perf_counter()
-<<<<<<< HEAD
-    hits = bm25.query(text="oil prices", top_k=20)
-=======
     hits = bm25.query(
         text="oil prices",
         top_n=20
     )
->>>>>>> ef7e21c0
     duration = time.perf_counter() - start
 
     # Log the query results
@@ -96,17 +56,17 @@
 ):
     """Test serialization and deserialization of BM25 indexer."""
     # Train indexer and save to disk
-    bm25 = BM25Retriever()
+    bm25 = BM25Indexer()
     bm25 = bm25.fit(docs=reuters_docs)
 
     pkl_path = tmp_path / "bm25_reuters.pkl"
     bm25.save(path=pkl_path)
-    loaded = BM25Retriever.load(path=pkl_path)
+    loaded = BM25Indexer.load(path=pkl_path)
 
     # Test both original and loaded indexers
     for retriever, label in [(bm25, "orig"), (loaded, "loaded")]:
         start = time.perf_counter()
-        hits = retriever.query(text="federal reserve", top_k=10)
+        hits = retriever.query(text="federal reserve", top_n=10)
         elapsed = time.perf_counter() - start
 
         log_query_results(
@@ -118,4 +78,4 @@
         )
 
     # Verify identical results from both indexers
-    assert bm25.query(text="federal reserve", top_k=10) == loaded.query(text="federal reserve", top_k=10)+    assert bm25.query(text="federal reserve", top_n=10) == loaded.query(text="federal reserve", top_n=10)